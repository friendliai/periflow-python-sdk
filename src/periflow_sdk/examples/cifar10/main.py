--- conflicted
+++ resolved
@@ -142,10 +142,6 @@
     return 100.*correct/total
 
 
-<<<<<<< HEAD
-
-=======
->>>>>>> 9f65497e
 trainloader_iter = iter(trainloader)
 
 net.train()
@@ -169,13 +165,8 @@
         targets = targets.to(device)
     except StopIteration:
         # This indicates an end of epoch.
-<<<<<<< HEAD
-        test()
-        print(f"Epoch {epoch} has finished!")
-=======
         acc = test()
         print(f"Epoch {epoch} has finished! Accuracy = {acc}")
->>>>>>> 9f65497e
         net.train()
         epoch += 1
 
